--- conflicted
+++ resolved
@@ -29,46 +29,10 @@
         tuple: (bboxes, labels), tensors of shape (k, 5) and (k, 1). Labels
             are 0-based.
     """
-<<<<<<< HEAD
-    num_classes = multi_scores.shape[1]
-    bboxes, labels = [], []
-    nms_cfg_ = nms_cfg.copy()
-    nms_type = nms_cfg_.pop('type', 'nms')
-    nms_op = getattr(nms_wrapper, nms_type)
-    assert start_class in [0, 1]
-    for i in range(start_class, num_classes):
-        cls_inds = multi_scores[:, i] > score_thr
-        if not cls_inds.any():
-            continue
-        # get bboxes and scores of this class
-        if multi_bboxes.shape[1] == 4:
-            _bboxes = multi_bboxes[cls_inds, :]
-        else:
-            _bboxes = multi_bboxes[cls_inds, i * 4:(i + 1) * 4]
-        _scores = multi_scores[cls_inds, i]
-        if score_factors is not None:
-            _scores *= score_factors[cls_inds]
-        cls_dets = torch.cat([_bboxes, _scores[:, None]], dim=1)
-        cls_dets, _ = nms_op(cls_dets, **nms_cfg_)
-        cls_labels = multi_bboxes.new_full((cls_dets.shape[0], ),
-                                           i - start_class,
-                                           dtype=torch.long)
-        bboxes.append(cls_dets)
-        labels.append(cls_labels)
-    if bboxes:
-        bboxes = torch.cat(bboxes)
-        labels = torch.cat(labels)
-        if bboxes.shape[0] > max_num:
-            _, inds = bboxes[:, -1].sort(descending=True)
-            inds = inds[:max_num]
-            bboxes = bboxes[inds]
-            labels = labels[inds]
-=======
     num_classes = multi_scores.size(1) - 1
     # exclude background category
     if multi_bboxes.shape[1] > 4:
         bboxes = multi_bboxes.view(multi_scores.size(0), -1, 4)
->>>>>>> e7537a4b
     else:
         bboxes = multi_bboxes[:, None].expand(-1, num_classes, 4)
     scores = multi_scores[:, :-1]
