--- conflicted
+++ resolved
@@ -151,98 +151,9 @@
         ann_info = self.get_ann_info(idx)
         results = dict(img_info=img_info, ann_info=ann_info)
         if self.proposals is not None:
-<<<<<<< HEAD
-            proposals = self.proposals[idx][:self.num_max_proposals]
-            # TODO: Handle empty proposals properly. Currently images with
-            # no proposals are just ignored, but they can be used for
-            # training in concept.
-            if len(proposals) == 0:
-                return None
-            if not (proposals.shape[1] == 4 or proposals.shape[1] == 5):
-                raise AssertionError(
-                    'proposals should have shapes (n, 4) or (n, 5), '
-                    'but found {}'.format(proposals.shape))
-            if proposals.shape[1] == 5:
-                scores = proposals[:, 4, None]
-                proposals = proposals[:, :4]
-            else:
-                scores = None
-
-        ann = self.get_ann_info(idx)
-        gt_bboxes = ann['bboxes']
-        gt_labels = ann['labels']
-        if self.with_crowd:
-            gt_bboxes_ignore = ann['bboxes_ignore']
-
-        # skip the image if there is no valid gt bbox
-        if len(gt_bboxes) == 0:
-            return None
-
-        # extra augmentation
-        if self.extra_aug is not None:
-            img, gt_bboxes, gt_labels = self.extra_aug(img, gt_bboxes,
-                                                       gt_labels)
-
-        # apply transforms
-        flip = True if np.random.rand() < self.flip_ratio else False
-        # randomly sample a scale
-        img_scale = random_scale(self.img_scales, self.multiscale_mode)
-        img, img_shape, pad_shape, scale_factor = self.img_transform(
-            img, img_scale, flip, keep_ratio=self.resize_keep_ratio)
-        img = img.copy()
-        if self.with_seg:
-            gt_seg = mmcv.imread(
-                osp.join(self.seg_prefix, img_info['file_name'].replace(
-                    'jpg', 'png')),
-                flag='unchanged')
-            gt_seg = self.seg_transform(gt_seg.squeeze(), img_scale, flip)
-            gt_seg = mmcv.imrescale(
-                gt_seg, self.seg_scale_factor, interpolation='nearest')
-            gt_seg = gt_seg[None, ...]
-        if self.proposals is not None:
-            proposals = self.bbox_transform(proposals, img_shape, scale_factor,
-                                            flip)
-            proposals = np.hstack(
-                [proposals, scores]) if scores is not None else proposals
-        gt_bboxes = self.bbox_transform(gt_bboxes, img_shape, scale_factor,
-                                        flip)
-        if self.with_crowd:
-            gt_bboxes_ignore = self.bbox_transform(gt_bboxes_ignore, img_shape,
-                                                   scale_factor, flip)
-        if self.with_mask:
-            gt_masks = self.mask_transform(ann['masks'], pad_shape,
-                                           scale_factor, flip)
-
-        ori_shape = (img_info['height'], img_info['width'], 3)
-        img_meta = dict(
-            ori_shape=ori_shape,
-            img_shape=img_shape,
-            pad_shape=pad_shape,
-            scale_factor=scale_factor,
-            key=str(img_info['id']),
-            flip=flip)
-
-        data = dict(
-            img=DC(to_tensor(img), stack=True),
-            img_meta=DC(img_meta, cpu_only=True),
-            gt_bboxes=DC(to_tensor(gt_bboxes)))
-        if self.proposals is not None:
-            data['proposals'] = DC(to_tensor(proposals))
-        if self.with_label:
-            data['gt_labels'] = DC(to_tensor(gt_labels))
-        if self.with_crowd:
-            data['gt_bboxes_ignore'] = DC(to_tensor(gt_bboxes_ignore))
-        if self.with_mask:
-            data['gt_masks'] = DC(gt_masks, cpu_only=True)
-        if self.with_seg:
-            data['gt_semantic_seg'] = DC(to_tensor(gt_seg), stack=True)
-        data['id'] = img_info['id']
-        return data
-=======
             results['proposals'] = self.proposals[idx]
         self.pre_pipeline(results)
         return self.pipeline(results)
->>>>>>> e7537a4b
 
     def prepare_test_img(self, idx):
         img_info = self.data_infos[idx]
