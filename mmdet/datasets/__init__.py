from .builder import DATASETS, PIPELINES, build_dataloader, build_dataset
from .cityscapes import CityscapesDataset
from .coco import CocoDataset
from .custom import CustomDataset
from .dataset_wrappers import (ClassBalancedDataset, ConcatDataset,
                               RepeatDataset)
from .deepfashion import DeepFashionDataset
from .lvis import LVISDataset
from .samplers import DistributedGroupSampler, DistributedSampler, GroupSampler
from .voc import VOCDataset
<<<<<<< HEAD
from .loader import GroupSampler, DistributedGroupSampler, build_dataloader
from .utils import to_tensor, random_scale, show_ann, get_dataset
from .concat_dataset import ConcatDataset
from .repeat_dataset import RepeatDataset
from .extra_aug import ExtraAugmentation
from .mmtsvdataset import MMTSVDataset

__all__ = [
    'CustomDataset', 'XMLDataset', 'CocoDataset', 'VOCDataset', 'GroupSampler',
    'DistributedGroupSampler', 'build_dataloader', 'to_tensor', 'random_scale',
    'show_ann', 'get_dataset', 'ConcatDataset', 'RepeatDataset',
    'ExtraAugmentation', 'MMTSVDataset',
=======
from .wider_face import WIDERFaceDataset
from .xml_style import XMLDataset

__all__ = [
    'CustomDataset', 'XMLDataset', 'CocoDataset', 'DeepFashionDataset',
    'VOCDataset', 'CityscapesDataset', 'LVISDataset', 'GroupSampler',
    'CustomDataset', 'XMLDataset', 'CocoDataset', 'VOCDataset',
    'CityscapesDataset', 'LVISDataset', 'DeepFashionDataset', 'GroupSampler',
    'DistributedGroupSampler', 'DistributedSampler', 'build_dataloader',
    'ConcatDataset', 'RepeatDataset', 'ClassBalancedDataset',
    'WIDERFaceDataset', 'DATASETS', 'PIPELINES', 'build_dataset'
>>>>>>> e7537a4b
]<|MERGE_RESOLUTION|>--- conflicted
+++ resolved
@@ -8,20 +8,7 @@
 from .lvis import LVISDataset
 from .samplers import DistributedGroupSampler, DistributedSampler, GroupSampler
 from .voc import VOCDataset
-<<<<<<< HEAD
-from .loader import GroupSampler, DistributedGroupSampler, build_dataloader
-from .utils import to_tensor, random_scale, show_ann, get_dataset
-from .concat_dataset import ConcatDataset
-from .repeat_dataset import RepeatDataset
-from .extra_aug import ExtraAugmentation
 from .mmtsvdataset import MMTSVDataset
-
-__all__ = [
-    'CustomDataset', 'XMLDataset', 'CocoDataset', 'VOCDataset', 'GroupSampler',
-    'DistributedGroupSampler', 'build_dataloader', 'to_tensor', 'random_scale',
-    'show_ann', 'get_dataset', 'ConcatDataset', 'RepeatDataset',
-    'ExtraAugmentation', 'MMTSVDataset',
-=======
 from .wider_face import WIDERFaceDataset
 from .xml_style import XMLDataset
 
@@ -32,6 +19,6 @@
     'CityscapesDataset', 'LVISDataset', 'DeepFashionDataset', 'GroupSampler',
     'DistributedGroupSampler', 'DistributedSampler', 'build_dataloader',
     'ConcatDataset', 'RepeatDataset', 'ClassBalancedDataset',
-    'WIDERFaceDataset', 'DATASETS', 'PIPELINES', 'build_dataset'
->>>>>>> e7537a4b
+    'WIDERFaceDataset', 'DATASETS', 'PIPELINES', 'build_dataset',
+    'MMTSVDataset'
 ]